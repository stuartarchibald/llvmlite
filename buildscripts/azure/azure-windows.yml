parameters:
  name: ''
  vmImage: ''

jobs:
- job: ${{ parameters.name }}
  pool:
    vmImage: ${{ parameters.vmImage }}
  strategy:
    maxParallel: 11
    matrix:
      py38:
        PYTHON: '3.8'
        CONDA_ENV: travisci

  steps:

    - powershell: |
        $wc = New-Object net.webclient
        $wc.Downloadfile("https://repo.anaconda.com/miniconda/Miniconda3-latest-Windows-x86_64.exe", "Miniconda3-latest-Windows-x86_64.exe")
        Start-Process "Miniconda3-latest-Windows-x86_64.exe" "/S /D=C:\Miniconda3" -Wait
      displayName: 'Install miniconda'

    - script: |
        call C:\Miniconda3\Scripts\activate.bat
        call conda list
        call conda remove --all -q -y -n %CONDA_ENV%
        call conda create -n %CONDA_ENV% -q -y python=%PYTHON% cmake
        call activate %CONDA_ENV%
<<<<<<< HEAD
        call conda install -y -q -c numba llvmdev="9.0*"
        if %PYTHON% LSS 3.4 (call conda install -y -q enum34)
=======
        call conda install -y -q -c numba llvmdev="8.0*"
>>>>>>> c4f5a085
      displayName: 'Before Install'

    - script: |
        call C:\Miniconda3\Scripts\activate.bat
        call buildscripts\\incremental\\build.cmd
      displayName: 'Build'

    - script: |
        call C:\Miniconda3\Scripts\activate.bat
        call buildscripts\\incremental\\test.cmd
      displayName: 'Test'<|MERGE_RESOLUTION|>--- conflicted
+++ resolved
@@ -27,12 +27,7 @@
         call conda remove --all -q -y -n %CONDA_ENV%
         call conda create -n %CONDA_ENV% -q -y python=%PYTHON% cmake
         call activate %CONDA_ENV%
-<<<<<<< HEAD
         call conda install -y -q -c numba llvmdev="9.0*"
-        if %PYTHON% LSS 3.4 (call conda install -y -q enum34)
-=======
-        call conda install -y -q -c numba llvmdev="8.0*"
->>>>>>> c4f5a085
       displayName: 'Before Install'
 
     - script: |
