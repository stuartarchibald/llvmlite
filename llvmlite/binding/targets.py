--- conflicted
+++ resolved
@@ -26,14 +26,9 @@
             return str(out)
 
     def close(self):
-<<<<<<< HEAD
         if not self._closed:
             if self._ee is None:
                 ffi.lib.LLVMPY_DisposeTargetData(self)
-=======
-        if not self._detached:
-            ffi.lib.LLVMPY_DisposeTargetData(self)
->>>>>>> 4d6ce998
             ffi.ObjectRef.close(self)
 
     def abi_size(self, ty):
